--- conflicted
+++ resolved
@@ -6,62 +6,10 @@
 from datetime import datetime
 from itertools import product
 
-<<<<<<< HEAD
-
-class Martini():
-=======
->>>>>>> 2dcd26a8
 
 class Martini():
     """
     Used for the creation of synthetic HI data cubes from simulation data.
-<<<<<<< HEAD
-    
-    Usual use of martini involves first creating instances of classes from each 
-    of the required and optional sub-modules, then creating a Martini with 
-    these instances as arguments. The object can then be used to create
-    synthetic observations, usually by calling 'insert_source_in_cube', 
-    (optionally) 'add_noise', (optionally) 'convolve_beam' and 'write_fits' in 
-    order.
-    
-    Parameters
-    ----------
-    source : an instance of a class derived from martini.source._BaseSource
-        A description of the HI emitting object, including position, geometry 
-        and an interface to the simulation data (SPH particle masses, 
-        positions, etc.). Sources leveraging the simobj package for reading 
-        simulation data (github.com/kyleaoman/simobj) and a few test sources 
-        (e.g. single particle) are provided, creation of customized sources, 
-        for instance to leverage other interfaces to simulation data, is 
-        straightforward. See sub-module documentation.
-    
-    datacube : martini.DataCube instance
-        A description of the datacube to create, including pixels, channels, 
-        sky position. See sub-module documentation
-    
-    beam : (optional) an instance of a class derived from beams._BaseBeam
-        A description of the beam for the simulated telescope. Given a 
-        description, either mathematical or as an image, the creation of a 
-        custom beam is straightforward. See sub-module documentation.
-    
-    noise : (optional) an instance of a class derived from noise._BaseNoise
-        A description of the simulated noise. A simple Gaussian noise model is 
-        provided; implementation of other noise models is straightforward. See 
-        sub-module documentation.
-    
-    sph_kernel : an instance of a class derived from sph_kernels._BaseSPHKernel
-        A description of the SPH smoothing kernel. The Wendland C2 kernel (used
-        in EAGLE), and a point-like Dirac-delta kernel are implemented, 
-        implementation of other kernels is straightforward. See sub-module 
-        documentation.
-    
-    spectral_model : an instance of a class derived from spectral_models._BaseSpectrum
-        A description of the HI line produced by a particle of given 
-        properties. A Dirac-delta spectrum, and both fixed-width and 
-        temperature-dependent Gaussian line models are provided; implementing 
-        other models is straightforward. See sub-module documentation.
-    
-=======
 
     Usual use of martini involves first creating instances of classes from each
     of the required and optional sub-modules, then creating a Martini with
@@ -108,7 +56,6 @@
         temperature-dependent Gaussian line models are provided; implementing
         other models is straightforward. See sub-module documentation.
 
->>>>>>> 2dcd26a8
     logtag : string
         String to prepend to standard output messages.
 
@@ -128,17 +75,10 @@
 
     Examples
     --------
-<<<<<<< HEAD
-    The following example illustrates basic use of martini, using a (very!) 
-    crude model of a gas disk. This example can be run by doing 
-    'from martini import demo; demo()'.
-    
-=======
     The following example illustrates basic use of martini, using a (very!)
     crude model of a gas disk. This example can be run by doing
     'from martini import demo; demo()'.
 
->>>>>>> 2dcd26a8
     from martini import Martini, DataCube
     from martini.beams import GaussianBeam
     from martini.noise import GaussianNoise
@@ -147,11 +87,7 @@
     from martini.sources import SPHSource
     import astropy.units as U
     import numpy as np
-<<<<<<< HEAD
-    
-=======
-
->>>>>>> 2dcd26a8
+
     # ------make a toy galaxy----------
     from scipy.optimize import fsolve
     N = 1000
@@ -170,11 +106,7 @@
     y = r * np.sin(phi)
     xyz_g = np.vstack((x, y, z)) * U.kpc
     # linear rotation curve
-<<<<<<< HEAD
-    vphi = 100 * r / 6. 
-=======
     vphi = 100 * r / 6.
->>>>>>> 2dcd26a8
     vx = -vphi * np.sin(phi)
     vy = vphi * np.cos(phi)
     # small pure random z velocities
@@ -185,32 +117,6 @@
     # ~mean interparticle spacing smoothing
     hsm_g = np.ones(N) * 2 / np.sqrt(N) * U.kpc
     # ---------------------------------
-<<<<<<< HEAD
-    
-    source = SPHSource(
-        distance = 5. * U.Mpc,
-        rotation = {'L_coords': (60. * U.deg, 0. * U.deg)},
-        ra = 0. * U.deg,
-        dec = 0. * U.deg,
-        h = .7,
-        T_g = T_g,
-        mHI_g = mHI_g,
-        xyz_g = xyz_g,
-        vxyz_g = vxyz_g,
-        hsm_g = hsm_g
-    )
-    
-    
-    datacube = DataCube(
-        n_px_x = 128,
-        n_px_y = 128,
-        n_channels = 32,
-        px_size = 10. * U.arcsec,
-        channel_width = 10. * U.km * U.s ** -1,
-        velocity_centre = source.vsys
-    )
-    
-=======
 
     source = SPHSource(
         distance=5. * U.Mpc,
@@ -234,24 +140,12 @@
         velocity_centre=source.vsys
     )
 
->>>>>>> 2dcd26a8
     beam = GaussianBeam(
         bmaj=30. * U.arcsec,
         bmin=30. * U.arcsec,
         bpa=0. * U.deg,
         truncate = 4.
     )
-<<<<<<< HEAD
-    
-    noise = GaussianNoise(
-        rms = 3.E-4 * U.Jy * U.arcsec ** -2
-    )
-    
-    spectral_model = GaussianSpectrum(
-        sigma = 7 * U.km * U.s ** -1
-    )
-    
-=======
 
     noise = GaussianNoise(
         rms=3.E-4 * U.Jy * U.arcsec ** -2
@@ -261,9 +155,8 @@
         sigma=7 * U.km * U.s ** -1
     )
 
->>>>>>> 2dcd26a8
     sph_kernel = DiracDeltaKernel()
-    
+
     M = Martini(
         source=source,
         datacube=datacube,
@@ -272,30 +165,13 @@
         spectral_model=spectral_model,
         sph_kernel=sph_kernel
     )
-<<<<<<< HEAD
-    
-=======
-
->>>>>>> 2dcd26a8
+
     M.insert_source_in_cube()
     M.add_noise()
     M.convolve_beam()
     M.write_beam_fits('testbeam.fits', channels='velocity')
     M.write_fits('testcube.fits', channels='velocity')
     """
-<<<<<<< HEAD
-    
-    def __init__(
-            self,
-            source=None,
-            datacube=None,
-            beam=None,
-            noise=None,
-            sph_kernel=None,
-            spectral_model=None,
-            logtag=''
-    ):
-=======
 
     def __init__(self,
                  source=None,
@@ -305,7 +181,6 @@
                  sph_kernel=None,
                  spectral_model=None,
                  logtag=''):
->>>>>>> 2dcd26a8
         self.source = source
         self.datacube = datacube
         self.beam = beam
@@ -313,76 +188,43 @@
         self.sph_kernel = sph_kernel
         self.spectral_model = spectral_model
         self.logtag = logtag
-        
+
         if self.beam is not None:
             self.beam.init_kernel(self.datacube)
             self.datacube.add_pad(self.beam.needs_pad())
-            
+
         self._prune_source()
-        
+
         self.spectral_model.init_spectra(self.source, self.datacube)
 
         return
-    
+
     def convolve_beam(self):
         """
         Convolve the beam and DataCube.
         """
-        
+
         unit = self.datacube._array.unit
         for spatial_slice in self.datacube.spatial_slices():
             # use a view [...] to force in-place modification
             spatial_slice[...] = fftconvolve(
-<<<<<<< HEAD
-                spatial_slice, 
-                self.beam.kernel,
-                mode='same'
-            ) * unit
-        self.datacube.drop_pad()
-        self.datacube._array = self.datacube._array.to(
-            U.Jy * U.beam ** -1, 
-            equivalencies=[self.beam.arcsec_to_beam]
-        )
-        return        
-    
-=======
                 spatial_slice, self.beam.kernel, mode='same') * unit
         self.datacube.drop_pad()
         self.datacube._array = self.datacube._array.to(
             U.Jy * U.beam**-1, equivalencies=[self.beam.arcsec_to_beam])
         return
 
->>>>>>> 2dcd26a8
     def add_noise(self):
         """
         Insert noise into the DataCube.
         """
-<<<<<<< HEAD
-        
-=======
-
->>>>>>> 2dcd26a8
+
         self.datacube._array = \
             self.datacube._array + self.noise.generate(self.datacube)
         return
-    
+
     def _prune_source(self):
         """
-<<<<<<< HEAD
-        Determines which particles cannot contribute to the DataCube and 
-        removes them to speed up calculation. Assumes the kernel is 0 at 
-        distances greater than the SPH smoothing length.
-        """
-        
-        # pixels indexed from 0 (not like in FITS!) for better use with numpy
-        origin = 0
-        skycoords = self.source.sky_coordinates
-        particle_coords = np.vstack(self.datacube.wcs.sub(3).wcs_world2pix(
-            skycoords.ra.to(self.datacube.units[0]), 
-            skycoords.dec.to(self.datacube.units[1]),
-            skycoords.radial_velocity.to(self.datacube.units[2]),
-            origin)) * U.pix
-=======
         Determines which particles cannot contribute to the DataCube and
         removes them to speed up calculation. Assumes the kernel is 0 at
         distances greater than the SPH smoothing length.
@@ -397,7 +239,6 @@
                 skycoords.dec.to(self.datacube.units[1]),
                 skycoords.radial_velocity.to(self.datacube.units[2]),
                 origin)) * U.pix
->>>>>>> 2dcd26a8
         # could use a function bound to source which returns the size of the
         # kernel, in case this isn't equal to the smoothing length for some
         # kernel
@@ -408,22 +249,13 @@
         spectrum_half_width = self.spectral_model.half_width(self.source) / \
             self.datacube.channel_width
         reject_conditions = (
-<<<<<<< HEAD
-            (particle_coords[:2] + sm_range[np.newaxis] < 
-=======
             (particle_coords[:2] + sm_range[np.newaxis] <
->>>>>>> 2dcd26a8
              0 * U.pix).any(axis=0),
             particle_coords[0] - sm_range >
             (self.datacube.n_px_x + self.datacube.padx * 2) * U.pix,
             particle_coords[1] - sm_range >
             (self.datacube.n_px_y + self.datacube.pady * 2) * U.pix,
-<<<<<<< HEAD
-            particle_coords[2] + 4 * spectrum_half_width * U.pix <
-            0 * U.pix,
-=======
             particle_coords[2] + 4 * spectrum_half_width * U.pix < 0 * U.pix,
->>>>>>> 2dcd26a8
             particle_coords[2] - 4 * spectrum_half_width * U.pix >
             self.datacube.n_channels * U.pix,
         )
@@ -436,57 +268,10 @@
     def insert_source_in_cube(self, skip_validation=False):
         """
         Populates the DataCube with flux from the particles in the source.
-        
+
         Parameters
         ----------
         skip_validation : bool
-<<<<<<< HEAD
-            SPH kernel interpolation onto the DataCube is approximated for 
-            increased speed. For some combinations of pixel size, distance 
-            and SPH smoothing length, the approximation may break down. The 
-            kernel class will check whether this will occur and raise a 
-            RuntimeError if so. This validation can be skipped (at the cost 
-            of accuracy!) by setting this parameter True.
-        """
-        
-        # pixels indexed from 0 (not like in FITS!) for better use with numpy
-        origin = 0
-        skycoords = self.source.sky_coordinates
-        particle_coords = np.vstack(self.datacube.wcs.sub(3).wcs_world2pix(
-            skycoords.ra.to(self.datacube.units[0]), 
-            skycoords.dec.to(self.datacube.units[1]),
-            skycoords.radial_velocity.to(self.datacube.units[2]),
-            origin)) * U.pix
-        sm_length = np.arctan(
-            self.source.hsm_g / self.source.sky_coordinates.distance
-        ).to(U.pix, U.pixel_scale(self.datacube.px_size / U.pix))
-        if not skip_validation:
-            self.sph_kernel.validate(sm_length)
-        sm_range = np.ceil(sm_length).astype(int)
-        
-        # pixel iteration   
-        ij_pxs = list(product(
-            np.arange(self.datacube._array.shape[0]), 
-            np.arange(self.datacube._array.shape[1])
-        ))
-        print('  '+self.logtag+'  [columns: {0:.0f}, rows: {1:.0f}]'.format(
-            self.datacube._array.shape[0], 
-            self.datacube._array.shape[1])
-        )
-        for ij_px in ij_pxs:
-            ij = np.array(ij_px)[..., np.newaxis] * U.pix
-            if (ij[1, 0].value == 0) and (ij[0, 0].value % 100 == 0):
-                print('  '+self.logtag+'  [row {:.0f}]'.format(ij[0, 0].value))
-            mask = (np.abs(ij - particle_coords[:2]) <= sm_range).all(axis=0)
-            weights = self.sph_kernel.px_weight(
-                particle_coords[:2, mask] - ij,
-                sm_length[mask]
-            )
-            self.datacube._array[ij_px[0], ij_px[1], :, 0] = \
-                (self.spectral_model.spectra[mask] * 
-                 weights[..., np.newaxis]).sum(axis=-2)
-            
-=======
             SPH kernel interpolation onto the DataCube is approximated for
             increased speed. For some combinations of pixel size, distance
             and SPH smoothing length, the approximation may break down. The
@@ -531,39 +316,28 @@
                 (self.spectral_model.spectra[mask] *
                  weights[..., np.newaxis]).sum(axis=-2)
 
->>>>>>> 2dcd26a8
         self.datacube._array = \
             self.datacube._array / np.power(self.datacube.px_size / U.pix, 2)
         return
-    
+
     def write_fits(self, filename, channels='frequency', overwrite=True):
         """
         Output the DataCube to a FITS-format file.
-        
+
         Parameters
         ----------
         filename : string
-<<<<<<< HEAD
-            Name of the file to write. '.fits' will be appended if not already 
-            present.
-        
-=======
             Name of the file to write. '.fits' will be appended if not already
             present.
 
->>>>>>> 2dcd26a8
         channels : 'frequency' (default), or 'velocity'
             Type of units used along the spectral axis in output file.
-        
+
         overwrite: bool
-<<<<<<< HEAD
-            Whether to allow overwriting existing files, note that the default 
-=======
             Whether to allow overwriting existing files, note that the default
->>>>>>> 2dcd26a8
             is True.
         """
-        
+
         self.datacube.drop_pad()
         if channels == 'frequency':
             self.datacube.freq_channels()
@@ -572,12 +346,12 @@
         else:
             raise ValueError("Martini.write_fits: Unknown 'channels' value "
                              "(use 'frequency' or 'velocity'.")
-        
+
         filename = filename if filename[-5:] == '.fits' else filename + '.fits'
-        
+
         wcs_header = self.datacube.wcs.to_header()
         wcs_header.rename_keyword('WCSAXES', 'NAXIS')
-        
+
         header = fits.Header()
         header.append(('SIMPLE', 'T'))
         header.append(('BITPIX', 16))
@@ -614,11 +388,7 @@
         header.append(('BZERO', 0.0))
         header.append(('DATAMAX', np.max(self.datacube._array.value)))
         header.append(('DATAMIN', np.min(self.datacube._array.value)))
-<<<<<<< HEAD
-        header.append(('ORIGIN', 'astropy v'+astropy_version))
-=======
         header.append(('ORIGIN', 'astropy v' + astropy_version))
->>>>>>> 2dcd26a8
         # long names break fits format, don't let the user set this
         header.append(('OBJECT', 'MOCK'))
         if self.beam is not None:
@@ -628,13 +398,8 @@
         # header.append(('RMS', ???))
         # header.append(('LWIDTH', ???))
         # header.append(('LSTEP', ???))
-<<<<<<< HEAD
-        header.append(('BUNIT',
-                       str(self.datacube._array.unit).replace(' ', '')))
-=======
         header.append(('BUNIT', str(self.datacube._array.unit).replace(
             ' ', '')))
->>>>>>> 2dcd26a8
         # header.append(('PCDEC', ???))
         # header.append(('LSTART', ???))
         header.append(('DATE-OBS', datetime.utcnow().isoformat()[:-5]))
@@ -646,34 +411,18 @@
             header.append(('BMIN', self.beam.bmin.to(U.deg).value))
         header.append(('BTYPE', 'Intensity'))
         header.append(('SPECSYS', wcs_header['SPECSYS']))
-<<<<<<< HEAD
-        
-=======
-
->>>>>>> 2dcd26a8
+
         # flip axes to write
         hdu = fits.PrimaryHDU(header=header, data=self.datacube._array.value.T)
         hdu.writeto(filename, overwrite=overwrite)
-        
+
         if channels == 'frequency':
             self.datacube.velocity_channels()
         return
-    
+
     def write_beam_fits(self, filename, channels='frequency', overwrite=True):
         """
         Output the beam to a FITS-format file.
-<<<<<<< HEAD
-        
-        The beam is written to file, with pixel sizes, coordinate system, etc. 
-        similar to those used for the DataCube.
-        
-        Parameters
-        ----------
-        filename : string
-            Name of the file to write. '.fits' will be appended if not already 
-            present.
-        
-=======
 
         The beam is written to file, with pixel sizes, coordinate system, etc.
         similar to those used for the DataCube.
@@ -684,52 +433,35 @@
             Name of the file to write. '.fits' will be appended if not already
             present.
 
->>>>>>> 2dcd26a8
         channels : 'frequency' (default), or 'velocity'
             Type of units used along the spectral axis in output file.
-        
+
         overwrite: bool
-<<<<<<< HEAD
-            Whether to allow overwriting existing files, note that the default 
-            is True.
-        
-=======
             Whether to allow overwriting existing files, note that the default
             is True.
 
->>>>>>> 2dcd26a8
         Raises
         ------
         ValueError
             If Martini was initialized without a beam.
         """
-        
+
         if self.beam is None:
             raise ValueError("Martini.write_beam_fits: Called with beam set "
                              "to 'None'.")
-<<<<<<< HEAD
-        
-=======
-
->>>>>>> 2dcd26a8
+
         if channels == 'frequency':
             self.datacube.freq_channels()
         elif channels == 'velocity':
             pass
         else:
-<<<<<<< HEAD
-            raise ValueError("Martini.write_beam_fits: Unknown 'channels' value "
-                             "(use 'frequency' or 'velocity'.")
-        
-=======
             raise ValueError("Martini.write_beam_fits: Unknown 'channels' "
                              "value (use 'frequency' or 'velocity'.")
 
->>>>>>> 2dcd26a8
         filename = filename if filename[-5:] == '.fits' else filename + '.fits'
-        
+
         wcs_header = self.datacube.wcs.to_header()
-        
+
         header = fits.Header()
         header.append(('SIMPLE', 'T'))
         header.append(('BITPIX', 16))
@@ -770,23 +502,13 @@
         header.append(('INSTRUME', 'WSRT', 'MARTINI Synthetic'))
         header.append(('DATAMAX', np.max(self.beam.kernel.value)))
         header.append(('DATAMIN', np.min(self.beam.kernel.value)))
-<<<<<<< HEAD
-        header.append(('ORIGIN', 'astropy v'+astropy_version))
-        
-        # flip axes to write
-        hdu = fits.PrimaryHDU(
-            header=header,
-            data=self.beam.kernel.value[..., np.newaxis].T
-        ) 
-=======
         header.append(('ORIGIN', 'astropy v' + astropy_version))
 
         # flip axes to write
         hdu = fits.PrimaryHDU(
             header=header, data=self.beam.kernel.value[..., np.newaxis].T)
->>>>>>> 2dcd26a8
         hdu.writeto(filename, overwrite=True)
-        
+
         if channels == 'frequency':
             self.datacube.velocity_channels()
         return